--- conflicted
+++ resolved
@@ -11,11 +11,8 @@
 # Deps needed for shortfin_apps.llm
 dataclasses-json
 tokenizers
-<<<<<<< HEAD
 numpy
-=======
 sentencepiece
->>>>>>> f6d54f36
 
 # Deps needed for shortfin_apps.sd
 pillow
